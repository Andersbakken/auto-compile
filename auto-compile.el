--- conflicted
+++ resolved
@@ -445,17 +445,12 @@
                   (with-current-buffer buf
                     auto-compile-pretend-byte-compiled)))
         (condition-case byte-compile
-<<<<<<< HEAD
-            (let ((byte-compile-verbose auto-compile-verbose))
-              (setq success (byte-compile-file file))
-=======
             (let ((byte-compile-verbose auto-compile-verbose)
                   ;; byte-compiling runs theses hooks; disable them.
                   fundamental-mode-hook
                   prog-mode-hook
                   emacs-lisp-mode-hook)
-              (byte-compile-file file)
->>>>>>> a312515b
+              (setq success (byte-compile-file file))
               (when buf
                 (with-current-buffer buf
                   (kill-local-variable auto-compile-pretend-byte-compiled))))
